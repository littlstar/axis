--- conflicted
+++ resolved
@@ -20,15 +20,14 @@
 POSTCSS := $(BIN)/postcss
 
 ##
-<<<<<<< HEAD
 # Path to `budo`
 #
 BUDO := $(BIN)/budo
-=======
+
+##
 # Path to `standard`
 #
 STANDARD := $(BIN)/standard
->>>>>>> 9157d334
 
 ##
 # CSS source files
