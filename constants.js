
'use strict';

/**
 * @license
 * Copyright Little Star Media Inc. and other contributors.
 *
 * Permission is hereby granted, free of charge, to any person obtaining a
 * copy of this software and associated documentation files (the
 * 'Software'), to deal in the Software without restriction, including
 * without limitation the rights to use, copy, modify, merge, publish,
 * distribute, sublicense, and/or sell copies of the Software, and to permit
 * persons to whom the Software is furnished to do so, subject to the
 * following conditions:
 *
 * The above copyright notice and this permission notice shall be included
 * in all copies or substantial portions of the Software.
 *
 * THE SOFTWARE IS PROVIDED 'AS IS', WITHOUT WARRANTY OF ANY KIND, EXPRESS
 * OR IMPLIED, INCLUDING BUT NOT LIMITED TO THE WARRANTIES OF
 * MERCHANTABILITY, FITNESS FOR A PARTICULAR PURPOSE AND NONINFRINGEMENT. IN
 * NO EVENT SHALL THE AUTHORS OR COPYRIGHT HOLDERS BE LIABLE FOR ANY CLAIM,
 * DAMAGES OR OTHER LIABILITY, WHETHER IN AN ACTION OF CONTRACT, TORT OR
 * OTHERWISE, ARISING FROM, OUT OF OR IN CONNECTION WITH THE SOFTWARE OR THE
 * USE OR OTHER DEALINGS IN THE SOFTWARE.
 */

/**
 * Axis constants
 * @public
 * @module axis/constants
 * @type {Object}
 */

void module.exports;

/**
 * The default Axis field of view in degrees.
 *
 * @public
 * @const
 * @name DEFAULT_FOV
 * @type {Number}
 */

exports.DEFAULT_FOV = 65;

/**
 * Cylinder field of view value in degrees.
 *
 * @public
 * @const
 * @name CYLINDER_FOV
 * @type {Number}
 */

exports.CYLINDER_FOV = 60;

/**
 * Max calculated field of view in degrees.
 *
 * @public
 * @const
 * @name MAX_CALC_FOV
 * @type {Number}
 */

exports.MAX_CALC_FOV = 75;

/**
 * Default interpolation factor.
 *
 * @public
 * @const
 * @name DEFAULT_INTERPOLATION_FACTOR
 * @type {Number}
 */

<<<<<<< HEAD
exports.DEFAULT_INTERPOLATION_FACTOR = 0.05;
=======
exports.DEFAULT_INTERPOLATION_FACTOR = 0.1;
>>>>>>> aed74d9b

/**
 * Default frame projection
 *
 * @public
 * @const
 * @name DEFAULT_PROJECTION
 * @type {String}
 */

exports.DEFAULT_PROJECTION = 'equilinear';

/**
 * Default scroll velocity
 *
 * @public
 * @const
 * @name DEFAULT_SCROLL_VELOCITY
 * @type {Number}
 */

exports.DEFAULT_SCROLL_VELOCITY = 0.09;

/**
 * Default geometry radius
 *
 * @public
 * @const
 * @name DEFAULT_GEOMETRY_RADIUS
 * @type {Number}
 */

exports.DEFAULT_GEOMETRY_RADIUS = 400;

/**
 * Default friction to apply to x and y
 * coordinates.
 *
 * @public
 * @const
 * @name DEFAULT_FRICTION
 * @type {Number}
 */

exports.DEFAULT_FRICTION = 0.075;

/**
 * Default key rotate speed
 *
 * @public
 * @const
 * @name DEFAULT_KEY_ROTATE_SPEED
 * @type {Number}
 */

exports.DEFAULT_KEY_ROTATE_SPEED = 0.75;

/**
 * Default controller update timeout.
 *
 * @public
 * @const
 * @name DEFAULT_CONTROLLER_UPDATE_TIMEOUT
 * @type {Number}
 */

exports.DEFAULT_CONTROLLER_UPDATE_TIMEOUT = 600;

/**
 * Default mouse movement friction factor.
 *
 * @public
 * @const
 * @name DEFAULT_MOUSE_MOVEMENT_FRICTION
 * @type {Number}
 */

exports.DEFAULT_MOUSE_MOVEMENT_FRICTION = 0.05;

/**
 * Animation factor unit applied to changes in
 * field of view and coordinates during projection
 * animations.
 *
 * @public
 * @const
 * @name ANIMATION_FACTOR
 * @type {Number}
 */

exports.ANIMATION_FACTOR = 24;

/**
 * Max tiny planet projection camera lens value.
 *
 * @public
 * @const
 * @name TINY_PLANET_CAMERA_LENS_VALUE
 * @type {Number}
 */

exports.TINY_PLANET_CAMERA_LENS_VALUE = 7.5;

/**
 * Frame click threshold in milliseconds used
 * to determine an intent to click on the frame
 * or an intent to drag
 *
 * @public
 * @const
 * @name FRAME_CLICK_THRESHOLD
 * @type {Number}
 */

exports.FRAME_CLICK_THRESHOLD = 50;

/**
 * Minimum wheel distance used to fence scrolling
 * with the intent to zoom
 *
 * @public
 * @const
 * @name MIN_WHEEL_DISTANCE
 * @type {Number}
 */

exports.MIN_WHEEL_DISTANCE = 20;

/**
 * Minimum wheel distance used to fence scrolling
 * with the intent to zoom
 *
 * @public
 * @const
 * @name MAX_WHEEL_DISTANCE
 * @type {Number}
 */

exports.MAX_WHEEL_DISTANCE = 150;

/**
 * Minimum possible y coordinate
 *
 * @public
 * @const
 * @name MIN_Y_COORDINATE
 * @type {Number}
 */

exports.MIN_Y_COORDINATE = -85;

/**
 * Maximum possible y coordinate
 *
 * @public
 * @const
 * @name MAX_Y_COORDINATE
 * @type {Number}
 */

exports.MAX_Y_COORDINATE = 85;

/**
 * Minimum possible x coordinate
 *
 * @public
 * @const
 * @name MIN_X_COORDINATE
 * @type {Number}
 */

exports.MIN_X_COORDINATE = 0;

/**
 * Maximum possible x coordinate
 *
 * @public
 * @const
 * @name MAX_X_COORDINATE
 * @type {Number}
 */

exports.MAX_X_COORDINATE = 360;

/**
 * VR device poll timeout
 *
 * @public
 * @const
 * @name VR_POLL_TIMEOUT
 * @type {Number}
 */

exports.VR_POLL_TIMEOUT = 3000;<|MERGE_RESOLUTION|>--- conflicted
+++ resolved
@@ -76,11 +76,7 @@
  * @type {Number}
  */
 
-<<<<<<< HEAD
-exports.DEFAULT_INTERPOLATION_FACTOR = 0.05;
-=======
 exports.DEFAULT_INTERPOLATION_FACTOR = 0.1;
->>>>>>> aed74d9b
 
 /**
  * Default frame projection
