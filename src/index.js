--- conflicted
+++ resolved
@@ -10,9 +10,7 @@
   , raf = require('raf')
   , hasWebGL = require('has-webgl')
   , tpl = require('./src/template.html')
-<<<<<<< HEAD
   , keycode = require('keycode')
-=======
   , offset = require('offset')
 
 /**
@@ -27,18 +25,13 @@
     console.debug.apply(console, arguments);
   }
 }
->>>>>>> 02afe230
 
 // add three.CanvasRenderer
 Frame.THREE = three;
 require('three-canvas-renderer')(three);
 
 // default field of view
-<<<<<<< HEAD
-var DEFAULT_FOV = 30;
-=======
 var DEFAULT_FOV = 40;
->>>>>>> 02afe230
 
 // frame click threshold
 var FRAME_CLICK_THRESHOLD = 250;
@@ -871,7 +864,6 @@
     }
   }
 
-<<<<<<< HEAD
   // @TODO(werle) - make this delta configurable
   var delta = 6;
   delta = this.state.inverted ? -delta : delta;
@@ -886,7 +878,8 @@
     this.state.lon -= delta;
   } else if (this.state.keys.right) {
     this.state.lon += delta;
-=======
+  }
+
   if (this.camera) {
     this.camera.fov = this.state.fov;
     this.camera.updateProjectionMatrix();
@@ -895,7 +888,6 @@
   if (PROJECTION_LITTLE_PLANET != this.state.projection) {
     this.state.cache.lat = this.state.lat;
     this.state.cache.lon = this.state.lon;
->>>>>>> 02afe230
   }
 
   this.emit('refresh');
