--- conflicted
+++ resolved
@@ -177,11 +177,8 @@
     timestamp: Date.now(),
     resizable: opts.resizable ? true : false,
     dragstart: {},
-<<<<<<< HEAD
     animating: false,
-=======
     inverted: (opts.inverted || opts.invertMouse) ? true : false,
->>>>>>> 10a0ac6b
     duration: 0,
     dragloop: null,
     playing: false,
@@ -616,21 +613,17 @@
     this.state.dragstart.x = e.pageX;
     this.state.dragstart.y = e.pageY;
 
-<<<<<<< HEAD
-    this.state.lon += x;
-    this.state.lat -= y;
-
     if (PROJECTION_LITTLE_PLANET != this.state.projection) {
       this.state.cache.lat = this.state.lat;
       this.state.cache.lon = this.state.lon;
-=======
+    }
+
     if (this.state.inverted) {
       this.state.lon -= x;
       this.state.lat += y;
     } else {
       this.state.lon += x;
       this.state.lat -= y;
->>>>>>> 10a0ac6b
     }
   }
 
