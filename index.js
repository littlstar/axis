
'use strict';

/**
 * @license
 * Copyright Little Star Media Inc. and other contributors.
 *
 * Permission is hereby granted, free of charge, to any person obtaining a
 * copy of this software and associated documentation files (the
 * 'Software'), to deal in the Software without restriction, including
 * without limitation the rights to use, copy, modify, merge, publish,
 * distribute, sublicense, and/or sell copies of the Software, and to permit
 * persons to whom the Software is furnished to do so, subject to the
 * following conditions:
 *
 * The above copyright notice and this permission notice shall be included
 * in all copies or substantial portions of the Software.
 *
 * THE SOFTWARE IS PROVIDED 'AS IS', WITHOUT WARRANTY OF ANY KIND, EXPRESS
 * OR IMPLIED, INCLUDING BUT NOT LIMITED TO THE WARRANTIES OF
 * MERCHANTABILITY, FITNESS FOR A PARTICULAR PURPOSE AND NONINFRINGEMENT. IN
 * NO EVENT SHALL THE AUTHORS OR COPYRIGHT HOLDERS BE LIABLE FOR ANY CLAIM,
 * DAMAGES OR OTHER LIABILITY, WHETHER IN AN ACTION OF CONTRACT, TORT OR
 * OTHERWISE, ARISING FROM, OUT OF OR IN CONNECTION WITH THE SOFTWARE OR THE
 * USE OR OTHER DEALINGS IN THE SOFTWARE.
 */

/**
 * The Axis module
 *
 * @module axis
 * @type {Function}
 */

/**
 * Module dependencies
 * @private
 */

var three = require('three.js')
  , dom = require('domify')
  , emitter = require('emitter')
  , events = require('events')
  , raf = require('raf')
  , hasWebGL = require('has-webgl')
  , fullscreen = require('fullscreen')
  , keycode = require('keycode')
  , merge = require('merge')
  , pkg = require('./package.json')

/**
 * Local dependencies
 * @private
 */

var tpl = require('./template.html')
  , Projection = require('./projection')
  , createCamera = require('./camera')
  , geometries = require('./geometry')
  , State = require('./state')
  , isImage = require('./util').isImage
  , constants = require('./constants')

// install THREE.js addons
Axis.THREE = three;
require('three-canvas-renderer')(three);
require('three-vr-effect')(three);

// uncomment to enable debugging
//window.DEBUG = true;

var COMPANY = "Littlstar (littlstar.com)";
var YEAR = (new Date).getUTCFullYear();
console.info("Axis@v%s\n\tReport bugs to %s (%s)\n\tCopyright %d %s",
            pkg.version,
            pkg.bugs.url,
            pkg.bugs.email,
            YEAR, COMPANY);

// frame click threshold
var FRAME_CLICK_THRESHOLD = constants.FRAME_CLICK_THRESHOLD;

// min/max wheel distances
var MIN_WHEEL_DISTANCE = constants.MIN_WHEEL_DISTANCE;
var MAX_WHEEL_DISTANCE = constants.MAX_WHEEL_DISTANCE;

// min/max x/y coordinates
var MIN_Y_COORDINATE = constants.MIN_Y_COORDINATE;
var MAX_Y_COORDINATE = constants.MAX_Y_COORDINATE;
var MIN_X_COORDINATE = constants.MIN_X_COORDINATE;
var MAX_X_COORDINATE = constants.MAX_X_COORDINATE;

// defaults
var DEFAULT_PROJECTION = constants.DEFAULT_PROJECTION;
var CYLINDER_FOV = constants.CYLINDER_FOV;
var MAX_CALC_FOV = constants.MAX_CALC_FOV;
var DEFAULT_FOV = constants.DEFAULT_FOV;

// expose util
Axis.util = require('./util');

/**
 * Creates the correct geometry for
 * the current content in axis
 *
 * @private
 * @param {Axis} axis
 * @param {String} override
 */

function getCorrectGeometry (axis, override) {
  var dimensions = axis.dimensions();
  var ratio = dimensions.ratio;
  var geo = null;
  var m = Math.sqrt(ratio);

  if (override) {
    geo = axis.geometry(override);
  } else if (axis.state.options.box) {
    geo = axis.geometry('box');
  } else if ('flat' == axis.state.projectionrequested) {
    geo = axis.geometry('plane')
  } else if (m <= 2) {
    geo = axis.geometry('sphere');
  } else if (ratio == ratio) {
    geo = axis.geometry('cylinder');
  }

  return geo;
}


/**
 * Creates a renderer based on options
 *
 * @private
 * @param {Object} opts
 * @return {Object}
 */

function createRenderer (opts) {
  opts = opts || {};
  var useWebgl = false != opts.webgl && hasWebGL;

  if ('object' == typeof opts.renderer) {
    return opts.renderer;
  }

  if (useWebgl) {
    return new three.WebGLRenderer({
<<<<<<< HEAD
      antialias: true
=======
      antialias: true,
>>>>>>> aed74d9b
    });
  } else {
    return new three.CanvasRenderer();
  }
}

/**
 * Creates a texture from a video DOM Element
 *
 * @private
 * @param {Element} video
 * @return {THREE.Texture}
 */

function createVideoTexture (video) {
  var texture = null;
  video.width = video.videoWidth;
  video.height = video.videoHeight;
  texture = new three.VideoTexture(video);
  texture.format = three.RGBFormat;
  texture.minFilter = three.LinearFilter;
  texture.magFilter = three.LinearFilter;
  texture.image.width = video.videoWidth;
  texture.image.height = video.videoHeight;
  return texture;
}

/**
 * Axis constructor
 *
 * @public
 * @default
 * @class Axis
 * @extends EventEmitter
 * @param {Object} parent - Parent DOM Element
 * @param {Object} [opts] - Constructor ptions passed to the axis
 * state instance.
 * @see {@link module:axis/state~State}
 */

module.exports = Axis;
function Axis (parent, opts) {

  // normalize options
  opts = (opts = opts || {});

  // disable vr if `navigator.getVRDevices' isn't defined
  if ('function' != typeof navigator.getVRDevices) {
    opts.vr = false;
  }

  // ensure instance
  if (!(this instanceof Axis)) {
    return new Axis(parent, opts);
  } else if (!(parent instanceof Element)) {
    throw new TypeError("Expecting DOM Element");
  }

  var self = this;

  /** Parent DOM node element. */
  this.parent = parent;

  /** Instance constainer DOM element. */
  this.domElement = dom(tpl);

  /** Current axis orientation. */
  this.orientation = {x: 0, y: 0};

  /** Instance video DOM element. */
  this.video = this.domElement.querySelector('video');
  this.video.onerror = console.warn.bind(console);
  this.video.parentElement.removeChild(this.video);

  /** Axis' scene instance. */
  this.scene = null;

  /** Axis' renderer instance.*/
  this.renderer = createRenderer(opts);

  if (true == opts.allowPreviewFrame && !isImage(opts.src)) {
    delete opts.allowPreviewFrame;
    opts.isPreviewFrame = true;
    this.previewDomElement = document.createElement('div');
    this.previewFrame = new Axis(this.previewDomElement, opts);
    this.previewFrame.once('ready', function () {
      self.previewFrame.video.volume = 0;
      self.previewFrame.video.muted = true;
      self.previewFrame.video.currentTime = 0;
      self.previewFrame.video.pause();
    });
    delete opts.isPreviewFrame;
    this.once('render', function () {
      this.previewFrame.render();
    });
  }

  /** Axis' texture instance. */
  this.texture = null;

  /** Axis' controllers. */
  this.controls = {};

  /** Axis' state instance. */
  this.state = new State(this, opts);

  /** Axis' projections instance. */
  this.projections = new Projection(this);

  // install viewport projections
  this.projection('flat', require('./projection/flat'));
  this.projection('fisheye', require('./projection/fisheye'));
  this.projection('equilinear', require('./projection/equilinear'));
  this.projection('tinyplanet', require('./projection/tinyplanet'));

  /** Axis' camera instance. */
  this.camera = createCamera(this);

  function getRadius () {
    var dimensions = self.dimensions();
    var radius = 0;
    if ('cylinder' == self.geometry() ||
        Math.sqrt(dimensions.ratio) <= 2) {
      radius = dimensions.width / 4;
      radius = radius / 2;
    } else {
      radius = dimensions.width / 6;
    }
    return radius | 0;
  }

  // setup default state when ready
  this.once('ready', function () {
    this.debug('ready');

    if (opts.time || opts.t) {
      self.video.currentTime = parseFloat(opts.time) || parseFloat(opts.t) || 0;
    }

    var radius = 0;
    var aspect = this.camera.aspect || 1;
    var far = this.camera.far;
    var fov = opts.fov;
    var x = opts && opts.orientation ? opts.orientation.x : 0;
<<<<<<< HEAD
    var y = opts && opts.orientation ? opts.orientation.y : 2 * Math.PI/3
=======
    var y = opts && opts.orientation ? opts.orientation.y : Math.PI/2
>>>>>>> aed74d9b

    if ('number' == typeof x && x == x) {
      this.orientation.x = x;
    } else {
      this.orientation.x = 0;
    }

    if ('number' == typeof y && y == y) {
      this.orientation.y = y;
    } else {
      this.orientation.y = 0;
    }

    if (!fov) {
      fov = this.getCalculatedFieldOfView();
    }

    this.state.radius = getRadius();
    this.fov(fov);
    this.refreshScene();

    // initialize projection orientation if opts x and y are 0
    if (opts.projection) {
      this.projection(opts.projection);
    }
  });

  this.on('source', function () {
    this.once('load', function () {
      var radius = 0;
      var fov = opts.fov;

      if (!fov) {
        fov = this.getCalculatedFieldOfView();
      }

      this.state.radius = getRadius();
      this.fov(fov);
      this.refreshScene();
    });
  });

  /**
   * Sets an attribute on the instance's
   * video DOM element from options passed in
   * to the constructor.
   *
   * @private
   * @param {String} property
   */

  function setVideoAttribute (property) {
    if (opts[property]) {
      self.video.setAttribute(property, opts[property]);
    }
  }

  // set video options
  setVideoAttribute('preload');
  setVideoAttribute('autoplay');
  setVideoAttribute('crossorigin');
  setVideoAttribute('loop');
  setVideoAttribute('muted');

  // event delegation manager
  var eventDelegation = {};

  // init window events
  eventDelegation.window = events(window, this);
  eventDelegation.window.bind('resize');
  eventDelegation.window.bind('blur');

  // init video events
  eventDelegation.video = events(this.video, this);
  eventDelegation.video.bind('canplaythrough');
  eventDelegation.video.bind('loadeddata');
  eventDelegation.video.bind('play');
  eventDelegation.video.bind('pause');
  eventDelegation.video.bind('playing');
  eventDelegation.video.bind('progress');
  eventDelegation.video.bind('timeupdate');
  eventDelegation.video.bind('loadstart');
  eventDelegation.video.bind('waiting');
  eventDelegation.video.bind('ended');

  // init dom element events
  eventDelegation.element = events(this.domElement, this);
  eventDelegation.element.bind('click');
  eventDelegation.element.bind('touch', 'onclick');
  eventDelegation.element.bind('mousemove');
  eventDelegation.element.bind('mousewheel');
  eventDelegation.element.bind('mousedown');
  eventDelegation.element.bind('mouseleave');
  eventDelegation.element.bind('mouseup');
  eventDelegation.element.bind('touchstart');
  eventDelegation.element.bind('touchend');
  eventDelegation.element.bind('touchmove');

  // renderer options
  try {
    this.renderer.autoClear = null != opts.autoClear ? opts.autoClear : true;
    this.renderer.setPixelRatio(opts.devicePixelRatio || window.devicePixelRatio);
    this.renderer.setClearColor(opts.clearColor || 0xfff, 0.5);
  } catch (e) {
    console.warn(e);
  }

  // attach renderer to instance node container
  this.domElement.querySelector('.container').appendChild(this.renderer.domElement);

  // mute if explicitly set
  if (opts.muted) {
    this.mute(true);
  }

  if (true != opts.isPreviewFrame) {
    // Initializes controllers
    this.initializeControllers();
  }

  // initial volume
  this.volume(opts.volume || 1);


  // initialize frame source
  this.src(opts.src);

  // handle fullscreen changing
  this.on('fullscreenchange', function () {
    this.debug('fullscreenchange');
    this.state.update('isFocused', true);
    this.state.update('isAnimating', false);

    if (this.state.isFullscreen) {
      // temporary set this;
      this.state.tmp.forceFocus = this.state.forceFocus;
      this.state.forceFocus = true;
      if (this.state.isVREnabled) {
        raf(function () { this.size(screen.width, screen.height); }.bind(this));
      }
      this.emit('enterfullscreen');
    } else {
      this.state.forceFocus = (
        null != this.state.tmp.forceFocus ?
        this.state.tmp.forceFocus : false
      );

      if (this.state.isVREnabled) {
        // @TODO(werle) - not sure how to fix this bug but the scene
        // needs to be re-rendered
        raf(function () { this.render(); }.bind(this));
      }

      this.size(this.state.lastSize.width, this.state.lastSize.height);
      this.state.update('lastSize', {width: null, height: null});
      this.emit('exitfullscreen');
    }
  });
}

// mixin `Emitter'
emitter(Axis.prototype);

/**
 * Handle `onclick' event
 *
 * @private
 * @param {Event} e
 */

Axis.prototype.onclick = function (e) {
  this.debug('onclick');
  var now = Date.now();
  var timestamp = this.state.mousedownTimestamp;
  var isClickable = this.state.isClickable;
  var isImage = this.state.isImage;
  var isPlaying = this.state.isPlaying;
  var delta = (now - timestamp);

  if (false == isClickable || delta > FRAME_CLICK_THRESHOLD) {
    return false;
  }

  e.preventDefault();

  if (false == isImage) {
    if (isPlaying) {
      this.pause();
    } else {
      this.play();
    }
  }

  /**
   * Click event.
   *
   * @public
   * @event module:axis~Axis#click
   * @type {Object}
   */

  this.emit('click', e);
};

/**
 * Handle `oncanplaythrough' event
 *
 * @private
 * @param {Event} e
 */

Axis.prototype.oncanplaythrough = function (e) {
  var ratio = this.dimensions().ratio;
  var r2 = Math.sqrt(ratio);
  this.debug('oncanplaythrough');
  this.state.duration = this.video.duration;
  this.emit('canplaythrough', e);
  this.emit('load');
  if (null == this.texture ||
      (this.texture && this.texture.image && 'VIDEO' != this.texture.image.tagName)) {
    if (this.texture && this.texture.dispose) {
      this.texture.dispose();
    }

    this.texture = createVideoTexture(this.video);
    if (this.state.options.box) {
      this.texture.mapping = three.SphericalReflectionMapping;
      this.texture.needsUpdate = true;
      this.texture.repeat.set(1, 1);
    } else if (r2 <= 2) {
      this.texture.mapping = three.SphericalReflectionMapping
    }
  }
  this.state.ready();
  if (false == this.state.shouldAutoplay && false == this.state.isPlaying) {
    this.state.update('isPaused', true);
    this.video.pause();
  } else if (false == this.state.isStopped) {
    this.video.play();
  }
};

/**
 * Handle `onloadeddata' event
 *
 * @private
 * @param {Event} e
 */

Axis.prototype.onloadeddata = function (e) {
  var percent = 0;
  var video = this.video;
  this.debug('loadeddata');
};

/**
 * Handle `onplay' event
 *
 * @private
 * @param {Event} e
 */

Axis.prototype.onplay = function (e) {
  this.debug('onplay');
  this.state.update('isPaused', false);
  this.state.update('isStopped', false);
  this.state.update('isEnded', false);
  this.state.update('isPlaying', true);
  this.emit('play', e);
};

/**
 * Handle `onpause' event
 *
 * @private
 * @param {Event} e
 */

Axis.prototype.onpause = function (e) {
  this.debug('onpause');
  this.state.update('isPaused', true);
  this.state.update('isPlaying', false);
  this.emit('pause', e);
};

/**
 * Handle `onplaying' event
 *
 * @private
 * @param {Event} e
 */

Axis.prototype.onplaying = function (e) {
  this.debug('onplaying');
  this.state.update('isPaused', false);
  this.state.update('isPlaying', true);
  this.emit('playing', e);
};

/**
 * Handle `onwaiting' event
 *
 * @private
 * @param {Event} e
 */

Axis.prototype.onwaiting = function (e) {
  this.debug('onwaiting');
  this.emit('wait', e);
};

/**
 * Handle `onloadstart' event
 *
 * @private
 * @param {Event} e
 */

Axis.prototype.onloadstart = function (e) {
  this.debug('onloadstart');
  this.emit('loadstart', e);
};

/**
 * Handle `onprogress' event
 *
 * @private
 * @param {Event} e
 */

Axis.prototype.onprogress = function (e) {
  var video = this.video;
  var percent = this.getPercentLoaded();
  e.percent = percent;
  this.state.update('percentloaded', percent);
  this.debug('onprogress');
  this.emit('progress', e);
};

/**
 * Handle `ontimeupdate' event
 *
 * @private
 * @param {Event} e
 */

Axis.prototype.ontimeupdate = function (e) {
  this.debug('ontimeupdate');
  e.percent = this.video.currentTime / this.video.duration * 100;
  this.state.update('duration', this.video.duration);
  this.state.update('currentTime', this.video.currentTime);
  this.emit('timeupdate', e);
};

/**
 * Handle `onended' event
 *
 * @private
 * @param {Event} e
 */

Axis.prototype.onended = function (e) {
  this.debug('onended');
  this.state.update('isEnded', true);
  this.state.update('isPlaying', false);
  this.state.update('isPlaying', false);
  this.state.update('isStopped', true);
  this.emit('end');
  this.emit('ended');
};

/**
 * Handle `onmousedown' event
 *
 * @private
 * @param {Event} e
 */

Axis.prototype.onmousedown = function (e) {
  this.debug('onmousedown');
  this.state.update('mousedownTimestamp', Date.now());
  this.state.update('isAnimating', false);
  this.state.update('dragstart', {x: e.pageX, y: e.pageY});
  this.state.update('isMousedown', true);
  this.emit('mousedown', e);
};

/**
 * Handle `onmouseup' event
 *
 * @private
 * @param {Event} e
 */

Axis.prototype.onmouseup = function (e) {
  this.debug('onmouseup');
  this.state.update('isMousedown', false);
  this.emit('mouseup', e);
};

/**
 * Handle `onmouseleave' event
 *
 * @private
 * @param {Event} e
 */

Axis.prototype.onmouseleave = function (e) {
  this.debug('onmouseleave');
  this.state.update('isMousedown', false);
  this.emit('mouseleave', e);
};

/**
 * Handle `ontouchstart' event
 *
 * @private
 * @param {Event} e
 */

Axis.prototype.ontouchstart = function (e) {
  var touch = e.touches[0];
  this.debug('ontouchstart');
  this.state.update('mousedownTimestamp', Date.now());
  this.state.update('isAnimating', false);
  this.state.update('dragstart', {x: touch.pageX, y: touch.pageY});
  this.state.update('isTouching', true);
  this.emit('touchstart', e);
};

/**
 * Handle `ontouchend' event
 *
 * @private
 * @param {Event} e
 */

Axis.prototype.ontouchend = function(e) {
  this.debug('ontouchend');
  this.state.update('isTouching', false);
  this.emit('touchend', e);
};

/**
 * Handle `onresize' event
 *
 * @private
 * @param {Event} e
 */

Axis.prototype.onresize = function (e) {
  this.debug('onresize');
  var isResizable = this.state.isResizable;
  var isFullscreen = this.state.isFullscreen;
  var containerStyle = getComputedStyle(this.domElement);
  var canvasStyle = getComputedStyle(this.renderer.domElement);
  var containerWidth = parseFloat(containerStyle.width);
  var containerHeight = parseFloat(containerStyle.width);
  var canvasWidth = parseFloat(canvasStyle.width);
  var canvasHeight = parseFloat(canvasStyle.height);
  var aspectRatio = canvasWidth / canvasHeight;
  var resized = false;
  var newWidth = 0;
  var newHeight = 0;

  if (isResizable && ! isFullscreen) {
    // adjust for width while accounting for height
    if (canvasWidth > containerWidth ||
        canvasWidth < containerWidth &&
        canvasWidth < this.state.originalsize.width) {
      newWidth = containerWidth;
      newHeight = containerWidth / aspectRatio;
      resized = true;
    } else if (canvasHeight > containerHeight ||
               (canvasHeight > containerHeight &&
                canvasHeight < this.state.originalsize.height)) {
      newHeight = containerHeight;
      newWidth = containerHeight * aspectRatio;
      resized = true;
    } else {
      this.fov(this.state.originalfov);
    }

    if (resized) {
      this.size(newWidth, newHeight);
      this.emit('resize', {
        width: this.state.width,
        height: this.state.height
      });
    }
  }
};

/**
 * Handle `window.onblur' event
 *
 * @private
 * @param {Event} e
 */

Axis.prototype.onblur = function () {
  this.state.isMousedown = false;
  this.state.isTouching = false;
  if (this.controls.mouse) {
    this.controls.mouse.state.isMousedown = false;
  }

  if (this.controls.keyboard) {
    this.controls.keyboard.reset();
  }
};

/**
 * Handle `onmousemove' event
 *
 * @private
 * @param {Event} e
 */

Axis.prototype.onmousemove = function (e) {
  this.debug('onmousemove');
  var constraints = this.projections.constraints;
  var xOffset = 0;
  var yOffset = 0;
  var x = this.state.pointerX;
  var y = this.state.pointerY;

  if (true == this.state.isMousedown) {
    xOffset = e.pageX - this.state.dragstart.x;
    yOffset = e.pageY - this.state.dragstart.y;

    this.state.update('dragstart', {
      x: e.pageX,
      y: e.pageY
    });

    if (this.state.isInverted) {
      x -= xOffset
      y += yOffset;
    } else {
      x += xOffset
      y -= yOffset;
    }

    this.state.update('pointerX', x);
    this.state.update('pointerY', y);
    this.cache({pointerX: x, pointerY: y});
  }

  this.emit('mousemove', e);
};

/**
 * Handle `ontouchmove' event
 *
 * @private
 * @param {Event} e
 */

Axis.prototype.ontouchmove = function(e) {
  this.debug('ontouchmove');
  var constraints = this.projections.constraints;
  var xOffset = 0;
  var yOffset = 0;
  var touch = e.touches[0];
  var x = this.state.pointerX;
  var y = this.state.pointerY;

  if (false == this.state.isTouching) { return; }
  if (1 == e.touches.length) {
    e.preventDefault();

    xOffset = touch.pageX - this.state.dragstart.x;
    yOffset = touch.pageY - this.state.dragstart.y;

    this.state.update('dragstart', {x: touch.pageX, y: touch.pageY});

    if (this.state.isInverted) {
      x -= xOffset
      y += yOffset;
    } else {
      x += xOffset
      y -= yOffset;
    }

    this.state.update('pointerX', x);
    this.state.update('pointerY', y);
    this.cache({pointerX: x, pointerY: y});
    this.emit('touchmove', e);
  }
};

/**
 * Handle `onmousewheel' event
 *
 * @private
 * @param {Event} e
 */

Axis.prototype.onmousewheel = function (e) {
  this.debug('onmousewheel');
  var velocity = this.state.scrollVelocity;
  var min = MIN_WHEEL_DISTANCE;
  var max = MAX_WHEEL_DISTANCE;

  if ('number' != typeof velocity || false == this.state.allowWheel) {
    return false;
  }

  e.preventDefault();

  if (null != e.wheelDeltaY) { // chrome
    this.state.fov -= e.wheelDeltaY * velocity;
  } else if (null != e.wheelDelta ) { // ie
    this.state.fov -= event.wheelDelta * velocity;
  } else if (null != e.detail) { // firefox
    this.state.fov += e.detail * velocity;
  }

  if (this.state.fov < min) {
    this.state.fov = min;
  } else if (this.state.fov > max) {
    this.state.fov = max;
  }

  this.camera.setLens(this.state.fov);
  this.emit('mousewheel', e);
};

/**
 * Sets frame size
 *
 * @public
 * @param {Number} width
 * @param {Number} height
 */

Axis.prototype.size = function (width, height) {
  this.debug('size', width, height);

  if (null == width) width = this.state.width
  if (null == height) height = this.state.height

  var container = this.domElement.querySelector('.container')
  this.state.width = width;
  this.state.height = height;

  if (this.camera) {
    this.camera.aspect = width / height;
    this.camera.updateProjectionMatrix();
  }

  if (this.renderer) {
    this.renderer.setSize(width, height);
  }

  if (this.state.originalsize.width == null) {
    this.state.originalsize.width = width;
  }

  if (this.state.originalsize.height == null) {
    this.state.originalsize.height = height;
  }

  if (this.previewFrame) {
    this.previewFrame.size(width, height);
  }

  if (container) {
    container.style.width = width + 'px'
    container.style.height = height + 'px'
  }
  this.emit('size', width, height);
  return this;
};

/**
 * Sets or gets video src
 *
 * @public
 * @param {String} [src] - Source string
 * @param {Boolean} [preservePreviewFrame = false] - Predicate indicate if
 * preview source should be preserved.
 */

Axis.prototype.src = function (src, preservePreviewFrame) {
  var self = this;
  function onImageLoaded () {
    self.texture.image.onload = null;
    self.state.ready();
    self.emit('load');
    self.texture.needsUpdate = true;
    self.fov(self.getCalculatedFieldOfView());
    self.refreshScene();
  }

  if (src) {
    this.debug('src', src);
    this.state.update('src', src);
    this.state.update('isReady', false);
    this.state.update('lastDimensions', this.dimensions());

    if (!isImage(src) || this.state.forceVideo && src != this.video.src) {
      this.state.update('isImage', false);

      var hls = null
      if ('function' == typeof this.state.options.loader) {
        this.state.options.loader(this, src, this.video)
      } else {
        this.video.src = src;
        this.video.load();
        this.video.onload = function () {
          this.onload = null;
          if (self.texture) {
            self.texture.needsUpdate = true;
          }
        }
      }
    } else {
      this.state.update('isImage', true);
      // initialize texture
      if (this.state.isCrossOrigin) {
        three.ImageUtils.crossOrigin = 'anonymous';
      }

<<<<<<< HEAD
      this.texture = three.ImageUtils.loadTexture(src, null, onImageLoaded);
=======
      var loader = new three.TextureLoader();
      var crossOrigin = (
        this.state.options.crossOrigin ||
        this.state.options.crossorigin ||
        false
      );

      loader.setCrossOrigin(crossOrigin);
      this.texture = loader.load(src, onImageLoaded);
>>>>>>> aed74d9b
      this.texture.minFilter = three.LinearFilter;
      this.texture.magFilter = three.LinearFilter;
      this.texture.generateMipmaps = false;
    }

    if (true != preservePreviewFrame && this.previewFrame) {
      this.previewFrame.src(src);
    }

    this.emit('source', src);
    return this;
  } else {
    return this.state.src;
  }
};

/**
 * Plays video frame
 *
 * @public
 */

Axis.prototype.play = function () {
  var video = this.video;
  if (false == this.state.isImage) {
    if (true == this.state.isEnded) {
      video.currentTime = 0;
    }
    this.debug('play');
    video.play();
  }
  return this;
};

/**
 * Pauses video frame
 *
 * @public
 */

Axis.prototype.pause = function () {
  if (false == this.state.isImage) {
    this.debug('pause');
    this.state.update('isPlaying', false);
    this.state.update('isPaused', true);
    this.video.pause();
  }
  return this;
};

/**
 * Takes video to fullscreen
 *
 * @public
 * @param {Element} el
 */

Axis.prototype.fullscreen = function (el) {
  var opts = null;
  if (! fullscreen.supported) {
    return;
  } else if (typeof el == 'boolean' && el == false) {
    fullscreen.exit();
    return;
  } else if (this.state.isVREnabled) {
    opts = {vrDisplay: this.state.vrHMD};
  } else if (! this.state.isFullscreen) {
    var canvasStyle = getComputedStyle(this.renderer.domElement);
    this.state.update('lastSize', {
      width: parseFloat(canvasStyle.width),
      height: parseFloat(canvasStyle.height)
    });

    this.size(window.screen.width, window.screen.height);
  }

  this.debug('fullscreen');
  this.state.update('isFullscreen', true);
  fullscreen(el || this.domElement, opts);
};

/**
 * Set or get volume on frame
 *
 * @public
 * @param {Number} volume
 */

Axis.prototype.volume = function (volume) {
  if (false == this.state.isImage) {
    if (null == volume) {
      return this.video.volume;
    }
    this.debug('volume', volume);
    this.state.update('lastVolume', this.video.volume);
    this.video.volume = volume
    this.emit('volume', volume);
  }
  return this;
};

/**
 * Mutes volume
 *
 * @public
 * @param {Boolean} mute - optional
 */

Axis.prototype.mute = function (mute) {
  this.debug('mute', mute);
  if (false == mute) {
    this.video.muted = false;
    this.state.update('isMuted', false);
    this.volume(this.state.lastVolume);
  } else {
    this.state.update('isMuted', true);
    this.video.muted = true;
    this.volume(0);
    this.emit('mute');
  }
  return this;
};

/**
 * Unmute volume
 *
 * @public
 * @param {Boolean} mute - optional
 */

Axis.prototype.unmute = function (mute) {
  if (false == this.state.isImage) {
    this.mute(false);
    this.emit('unmute');
  }
  return this;
};

/**
 * Refreshes frame
 *
 * @public
 */

Axis.prototype.refresh = function () {
  var constraints = this.projections.constraints;
  var video = this.video;
  var now = Date.now();
  var x = this.state.pointerX;
  var y = this.state.pointerY;

  this.debug('refresh');

  if (false == this.state.isImage) {
    if (video.readyState === video.HAVE_ENOUGH_DATA) {
      if (now - this.state.lastRefresh >= 16) {
        this.state.lastRefresh = now;
        if (null != this.texture) {
          this.texture.needsUpdate = true;
        }
      }
    }
  }

  if (null == constraints || false != constraints.panoramic) {
    if (this.camera) {
      this.camera.fov = this.state.fov;
      this.camera.updateProjectionMatrix();
    }

    // normalize y coordinate
    y = Math.max(MIN_Y_COORDINATE, Math.min(MAX_Y_COORDINATE, y));

    // normalize x coordinate
    if (x > MAX_X_COORDINATE) {
      x = x - MAX_X_COORDINATE;
    } else if (x < MIN_X_COORDINATE) {
      x = x + MAX_X_COORDINATE;
    }

    this.state.update('pointerX', x);
    this.state.update('pointerY', y);
    this.cache(this.coords());
  } else {
    this.state.update('pointerX', 90);
    this.state.update('pointerY', 0);
  }

  if (this.state.isFullscreen) {
    if (this.state.lastDevicePixelRatio != window.devicePixelRatio) {
      this.state.lastDevicePixelRatio = window.devicePixelRatio;
      this.size(window.screen.width/window.devicePixelRatio,
                window.screen.height/window.devicePixelRatio);
    }
  }

  this.emit('refresh');
  return this;
};

/**
 * Refresh frame
 *
 * @public
 */

Axis.prototype.resizable = function (resizable) {
  if (typeof resizable == 'undefined') return this.state.isResizable;
  this.state.update('isResizable', resizable);
  return this;
};

/**
 * Seek to time in seconds
 *
 * @public
 * @param {Number} seconds
 * @param {Boolean} emit
 */

Axis.prototype.seek = function (seconds, emit) {
  if (this.state.isImage) { return this; }
  var isReady = this.state.isReady;
  var self = this;
  var ua = navigator.userAgent.toLowerCase();
  function afterseek () {
    var currentTime = self.video.currentTime;
    var isPlaying = self.state.isPlaying;
    var video = self.video;
    seconds = seconds || 0;
    video.currentTime = seconds;

    if (0 == seconds) {
      self.state.update('isStopped', true);
    } else {
      self.state.update('isStopped', false);
    }

    if (isPlaying) {
      self.play();
    }

    if (false != emit) self.emit('seek', seconds);

    setTimeout(function () {
      self.debug('Attempting seeking correction');
      if (video.readyState < video.HAVE_ENOUGH_DATA) {
        self.debug('Video state does not have enough data.');
        self.debug('Reloading video...');
        video.load();
        self.debug('Seeking video to %d...', seconds);
        video.currentTime = seconds;
        if (isPlaying) {
          self.debug('Playing video at %d...', seconds);
          video.play();
        }
      }
    }, 1000);
  }
  if (false == this.state.isImage) {
    // firefox emits `oncanplaythrough' when changing the
    // `.currentTime' property on a video tag so we need
    // to listen one time for that event and then seek to
    // prevent errors from occuring.
    if (/firefox/.test(ua) && !isReady) {
      this.video.oncanplaythrough = function () {
        this.oncanplaythrough = function () {};
        afterseek();
      };
    } else if (isReady) {
      afterseek();
    } else {
      this.once('ready', afterseek);
    }
  }
  return this;
};

/**
 * Fast forward `n' amount of seconds
 *
 * @public
 * @param {Number} seconds
 */

Axis.prototype.foward = function (seconds) {
  if (false == this.state.isImage) {
    this.seek(this.video.currentTime + seconds);
    this.emit('forward', seconds);
  }
  return this;
};

/**
 * Rewind `n' amount of seconds
 e
 * @public
 * @param {Number} seconds
 */

Axis.prototype.rewind = function (seconds) {
  if (false == this.state.isImage) {
    this.seek(this.video.currentTime - seconds);
    this.emit('rewind', seconds);
  }
  return this;
};

/**
 * Use plugin with frame
 *
 * @public
 * @param {Function} fn
 */

Axis.prototype.use = function (fn) {
  fn(this);
  return this;
};

/**
 * Draws frame
 *
 * @public
 */

Axis.prototype.draw = function () {
  var renderer = this.renderer;
  var radius = this.state.radius;
  var camera = this.camera;
  var scene = this.scene;

  if (this.renderer && this.scene && this.camera) {
    this.emit('beforedraw');
    if (false == this.state.isVREnabled) {
      this.renderer.render(this.scene, this.camera);
    }
    this.emit('draw');
  }

  return this;
};

/**
 * Look at a position in a [x, y, z] vector
 *
 * @public
 * @param {Number} x
 * @param {Number} y
 * @param {Number} z
 */

Axis.prototype.lookAt = function (x, y, z) {
  if (this.camera) {
    x = this.camera.target.x = x;
    y = this.camera.target.y = y;
    z = this.camera.target.z = z;
    this.camera.lookAt(this.camera.target);
    this.camera.position.copy(this.camera.target).negate();
    this.emit('lookat', {x: x, y: y, z: z});
  }

  return this;
};

/**
 * Renders the frame
 *
 * @public
 * @param {Boolean} [shoudLoop = true] - Predicate indicating if a render loop shouls start.
 */

Axis.prototype.render = function (shoudLoop) {
  var domElement = this.domElement;
  var self = this;
  var style = getComputedStyle(this.parent);
  var fov = this.state.fov;
  var width = this.state.width || parseFloat(style.width);
  var height = this.state.height || parseFloat(style.height);
  var aspectRatio = 0;

  if (this.state.isPreviewFrame) {
    if (null == shoudLoop) {
      shoudLoop = false;
    }
  }

  // attach dom node to parent
  if (false == this.parent.contains(this.domElement)) {
    this.parent.appendChild(this.domElement);
  }

  if (0 == height) {
    height = Math.min(width, window.innerHeight);
    aspectRatio = width / height;
    height = height / aspectRatio;
  }

  // initialize size
  this.size(width, height);

  // start animation loop
  if (false !== shoudLoop) {
    raf.cancel(this.state.animationFrameID);
    if (!this.state.animationFrameID || 0 == this.state.animationFrameID) {
      this.state.animationFrameID  = raf(function loop () {
        var parentElement = domElement.parentElement;
        if (parentElement && parentElement.contains(domElement)) {
          self.update();
          self.state.animationFrameID = raf(loop);
        }
      });
    }
  }

  this.emit('render');
  return this;
};

/**
 * Sets view offset
 *
 * @public
 * @see {@link http://threejs.org/docs/#Reference/Cameras/PerspectiveCamera}
 */

Axis.prototype.offset = function () {
  this.camera.setViewOffset.apply(this.camera, arguments);
  return this;
};

/**
 * Set or get height
 *
 * @public
 * @param {Number} height - optional
 */

Axis.prototype.height = function (height) {
  if (null == height) {
    return this.state.height;
  }

  this.size(this.state.width, height);
  this.emit('height', height);
  return this;
};

/**
 * Set or get width
 *
 * @public
 * @param {Number} width - optional
 */

Axis.prototype.width = function (width) {
  if (null == width) {
    return this.state.width;
  }

  this.size(width, this.state.height);
  this.emit('width', width);
  return this;
};

/**
 * Set or get projection
 *
 * @public
 * @param {String} type - optional
 * @param {Function} fn - optional
 */

Axis.prototype.projection = function (type, fn) {
  // normalize type string
  type = (
    'string' == typeof type ?
    type.toLowerCase().replace(/\s+/g, '') :
    null
  );

  // define
  if (type && 'function' == typeof fn) {
    this.projections.set(type, fn);
    return this;
  }

  // apply
  if (type) {
    if (this.state.isReady) {
      if (type != this.projections.current &&
          this.projections.contains(type)) {
        this.projections.apply(type);
      }
    } else {
      this.once('ready', function () {
        this.projection(type);
      });
    }

    return this;
  }

  // get
  return this.projections.current;
};

/**
 * Destroys frame
 *
 * @public
 */

Axis.prototype.destroy = function () {
  try {
    this.scene = null;
    this.texture = null;
    this.camera = null;
    this.stop();
    raf.cancel(this.state.animationFrameID);
    this.state.animationFrameID = 0;
    this.state.reset();
    this.renderer.resetGLState();
    empty(this.domElement);
    this.domElement.parentElement.removeChild(this.domElement);
  } catch (e) { console.warn(e); }
  function empty (el) {
    try { while (el.lastChild) el.removeChild(el); }
    catch (e) {}
  }
  return this;
};

/**
 * Stops playback if applicable
 *
 * @public
 */

Axis.prototype.stop = function () {
  if (true == this.state.isImage) { return; }
  this.video.pause();
  this.video.currentTime = 0;
  this.state.update('isStopped', true);
  this.state.update('isPlaying', false);
  this.state.update('isPaused', false);
  this.state.update('isAnimating', false);
  return this;
};

/**
 * Sets or gets y coordinate
 *
 * @public
 * @param {Number} y - optional
 */

Axis.prototype.y = function (y) {
  if (null == y) {
    return this.state.pointerY;
  }
  this.state.update('pointerY', y);
  return this;
};

/**
 * Sets or gets x coordinate
 *
 * @public
 * @param {Number} x - optional
 */

Axis.prototype.x = function (x) {
  if (null == x) {
    return this.state.pointerX;
  }
  this.state.update('pointerX', x);
  return this;
};

/**
 * Sets or gets x/y coordinates
 *
 * @public
 * @param {Number} [x] - X coordinate
 * @param {Number} [y] - Y coordinate
 */

Axis.prototype.coords = function (x, y) {
  if (null == y && null == x) {
    return {
      pointerY: this.state.pointerY,
      pointerX: this.state.pointerX
    };
  }

  if (null != y) {
    this.state.update('pointerY', y);
  }

  if (null != x) {
    this.state.update('pointerX', x);
  }

  return this;
};

/**
 * Refreshes and redraws current frame
 *
 * @public
 */

Axis.prototype.update = function () {
  if (false == this.state.shouldUpdate) return this
  this.refresh().once('refresh', function () {
    this.draw().once('draw', function () {
      this.emit('update');
    });
  });
  return this;
};

/**
 * Sets or updates state cache
 *
 * @public
 * @param {Object} obj - optinal
 */

Axis.prototype.cache = function (o) {
  if (this.state.isConstrainedWith('cache')) {
    return this;
  }

  if ('object' == typeof o) {
    merge(this.state.cache, o);
    return this;
  } else {
    return this.state.cache;
  }
};

/**
 * Outputs debug info if `window.DEBUG' is
 * defined
 *
 * @public
 * @param {Mixed} ...arguments - optional
 */

Axis.prototype.debug = function debug () {
  if (window.DEBUG) {
    console.debug.apply(console, arguments);
  }
  return this;
}

/**
 * Gets geometry type string or sets geometry
 * type string and returns an instance of a
 * geometry if applicable.
 *
 * @public
 * @param {String} type - optional
 */

Axis.prototype.geometry = function (type) {
  if (null == type) {
    return this.state.geometry;
  } else try {
    var geo = geometries[type](this);
    this.state.update('geometry', type);
    return geo;
  } catch (e) {
    return null;
  }
};

/**
 * Returns the dimensions of the current
 * texture.
 *
 * @public
 */

Axis.prototype.dimensions = function () {
  var width = 0;
  var height = 0;
  var ratio = 0;

  if (this.state.isImage) {
    if (this.texture && this.texture.image) {
      height = this.texture.image.height;
      width = this.texture.image.width;
    }
  } else {
    height = this.video.videoHeight;
    width = this.video.videoWidth;
  }

  return {height: height, width: width, ratio: (width / height) || 0};
};

/**
 * Sets or gets the current field of view
 *
 * @public
 * @param {Number} fov - optional
 */

Axis.prototype.fov = function (fov) {
  if (null == fov) {
    return this.state.fov;
  } else {
    if (!this.state.fov) {
      this.state.update('originalfov', fov);
    }
    this.state.update('fov', fov);
  }
  return this;
};

/**
 * Enables VR mode.
 *
 * @public
 */

Axis.prototype.enableVRMode = function () {
  this.initializeControllers(null, true);
  this.state.isVREnabled = true;
  this.controls.vr.enable();
  return this;
};

/**
 * Disables VR mode.
 *
 * @public
 */

Axis.prototype.disableVRMode = function () {
  this.initializeControllers(null, true);
  this.state.isVREnabled = false;
  this.controls.vr.disable();
  return this.render();
};

/**
 * Returns percent of media loaded.
 *
 * @public
 * @param {Number} [trackIndex = 0]- Index of track added.
 */

Axis.prototype.getPercentLoaded = function (trackIndex) {
  var video = this.video;
  var percent = 0;

  if (this.state.isImage) {
    percent = 100;
  } else {
    try {
      percent = video.buffered.end(trackIndex || 0) / video.duration;
    } catch (e) {
      this.debug('error', e);
      try {
        percent = video.bufferedBytes / video.bytesTotal;
      } catch (e) {
        this.debug('error', e);
      }
    }

    percent = percent || 0;
    percent *= 100;
  }

  return Math.max(0, Math.min(percent, 100));
};

/**
 * Returns percent of media played if applicable.
 *
 * @public
 * @return {Number}
 */

Axis.prototype.getPercentPlayed = function () {
  return (this.video.currentTime / this.video.duration * 100) || 0;
};

/**
 * Initializes axis controllers if not created. An
 * optional map can be used to indicate which controllers
 * should be re-initialized if already created.
 *
 * @public
 * @param {Object} [map] - Controllers to re-initialize.
 * @param {Boolean} [force] - Force initialization of all controllers.
 */

Axis.prototype.initializeControllers = function (map, force) {
  var controls = (this.controls = this.controls || {});
  map = null != map && 'object' == typeof map ? map : {};

  if (null == controls.vr || true == map.vr || true == force) {
    if (controls.vr) { controls.vr.destroy(); }
    controls.vr = require('./controls/vr')(this);
  }

  if (null == controls.mouse || true == map.mouse || true == force) {
    if (controls.mouse) { controls.mouse.destroy(); }
    controls.mouse = require('./controls/mouse')(this);
  }

  if (null == controls.touch || true == map.touch || true == force) {
    if (controls.touch) { controls.touch.destroy(); }
    controls.touch = require('./controls/touch')(this);
  }

  if (null == controls.keyboard || true == map.keyboard || true == force) {
    if (controls.keyboard) { controls.keyboard.destroy(); }
    controls.keyboard = require('./controls/keyboard')(this);
  }

  if (null == controls.orientation || true == map.orientation || true == force) {
    if (controls.orientation) { controls.orientation.destroy(); }
    controls.orientation = require('./controls/orientation')(this);
  }

  if (null == controls.pointer || true == map.pointer || true == force) {
    if (controls.pointer) { controls.pointer.destroy(); }
    controls.pointer = require('./controls/pointer')(this);
  }

  if (null == controls.movement || true == map.movement || true == force) {
    if (controls.movement) { controls.movement.destroy(); }
    controls.movement = require('./controls/movement')(this);
  }

  if (null == controls.default || true == map.default || true == force) {
    if (controls.default) { controls.default.destroy(); }
    controls.default = (
      require('./controls/controller')(this).enable().target(this.camera)
    );
  }

  return this;
};

/**
 * Returns a captured image at a specific moment in
 * time based on current orientation, field of view,
 * and projection type. If time is omitted then the
 * current time is used. An exisiting optional `Image`
 * object can be used otherwise a new one is created.
 * The `Image` object is returned and its `src`
 * attribute is set when the frame is able to capture
 * a preview. If the current texture is an image then
 * a preview image is generated immediately.
 *
 * @public
 * @name getCaptureImageAt
 * @param {Number} [time] - Optional Time to seek to preview.
 * @param {Image} [out] - Optional Image object to set src to.
 * @param {Function} [cb] - Optional callback called when image
 * source has been set.
 * @return {Image}
 */

Axis.prototype.getCaptureImageAt = function (time, out, cb) {
  var preview = this.previewFrame;
  var image = null;
  var timer = null;
  var mime = 'image/jpeg';
  var self = this;

  function setCapture () {
    preview.orientation.x = self.orientation.x;
    preview.orientation.y = self.orientation.y;
    preview.refreshScene();
    preview.fov(self.fov());
    preview.projection(self.projection());
    raf(function check () {
      preview.camera.target.copy(self.camera.target);
      preview.camera.quaternion.copy(self.camera.quaternion);
      if (preview.state.isAnimating) {
        raf(check);
      } else {
        image.src = preview.renderer.domElement.toDataURL(mime);
      }
    });
  }

  function updatePreviewFrameVideo () {
    preview.update();
    preview.video.currentTime = time;
    preview.pause();
  }

  if (0 == arguments.length) {
    time = null;
    out = null;
  } else if (1 == arguments.length) {
    if ('object' == typeof time) {
      out = time;
      time = null;
    }
  } else if (2 == arguments.length) {
    if ('function' == typeof out) {
      cb = out;
      out = null;
    }

    if ('object' == typeof time) {
      out = time;
      time = null;
    }
  }

  cb = 'function' == typeof cb ? cb : function () {}
  image = out || new Image();
  image.onload = function () {
    this.onload = null;
    cb(null, this);
  };

  image.onerror = function (e) {
    this.onerror = null;
    cb(e, this);
  };

  if (null != preview && false == this.state.isImage) {
    raf(function () { preview.update(); });
    preview.once('update', setCapture);
    if (preview.video.readyState < 4) {
      preview.video.onload = function () {
        preview.video.onload = null;
        updatePreviewFrameVideo();
      };
      preview.video.load();
    } else {
      updatePreviewFrameVideo();
    }
  } else if (this.renderer.domElement) {
    raf(function () {
      image.src = self.renderer.domElement.toDataURL(mime);
    });
  }

  return image;
};

/**
 * Returns a screenshot of the current rendered frame
 *
 * @public
 * @param {Image} [out] - Optional image to set source to.
 * @param {Function} [cb] - Optional callback when image has loaded
 * @return {Image}
 */

Axis.prototype.toImage = function (out, cb) {
  out = out || new Image();
  return this.getCaptureImageAt(out, cb);
};

/**
 * Initializes or refreshes current scene
 * for projection.
 *
 * @public
 * @return {Axis}
 */

Axis.prototype.refreshScene = function () {
  var material = null;
  var isReady = this.state.isReady;
  var texture = this.texture;
  var scene = this.scene;
  var mesh = null;
  var faces = null;
  var geo = null;

  if (null == texture || !isReady) { return this; }

  if (null == scene) {
    this.scene = new three.Scene();
  }

  // get geometry for content
  geo = getCorrectGeometry(this);
  faces = [];

  // skip if geometry is unable to be determined
  if (null == geo) { return this; }

  if (scene && scene.children.length >= 1) {
    mesh = scene.children[0];
    material = mesh.material;
    if (material.map != texture) {
      material.map = texture;
    }
  } else {

    // create material and mesh
    material = new three.MeshBasicMaterial({map: texture});

    // build mesh
    // uv cube mapping faces
    // (0, 1)                      (1, 1)
    //           ---- ---- ----
    //          |    |    |    |
    //          |    |    |    |
    // (0, .5)   ---- ---- ----    (1, .5)
    //          |    |    |    |
    //          |    |    |    |
    //           ---- ---- ----
    // (0, 0)                      (1, 0)
    //
    if (this.state.options.box) {
      var f1 = [
        new three.Vector2(0, 1),
        new three.Vector2(0, .5),
        new three.Vector2(1/3, .5),
        new three.Vector2(1/3, 1),
      ];

      var f2 = [
        new three.Vector2(1/3, 1),
        new three.Vector2(1/3, .5),
        new three.Vector2(2/3, .5),
        new three.Vector2(2/3, 1),
      ];

      var f3 = [
        new three.Vector2(2/3, 1),
        new three.Vector2(2/3, .5),
        new three.Vector2(1, .5),
        new three.Vector2(1, 1),
      ];

      var f4 = [
        new three.Vector2(0, .5),
        new three.Vector2(0, 0),
        new three.Vector2(1/3, 0),
        new three.Vector2(1/3, .5),
      ];

      var f5 = [
        new three.Vector2(1/3, .5),
        new three.Vector2(1/3, 0),
        new three.Vector2(2/3, .0),
        new three.Vector2(2/3, .5),
      ];

      var f6 = [
        new three.Vector2(2/3, .5),
        new three.Vector2(2/3, 0),
        new three.Vector2(1, 0),
        new three.Vector2(1, .5),
      ];

      faces[0] = [f1[0], f1[1], f1[3]];
      faces[1] = [f1[1], f1[2], f1[3]];

      faces[2] = [f2[0], f2[1], f2[3]];
      faces[3] = [f2[1], f2[2], f2[3]];

      faces[4] = [f3[0], f3[1], f3[3]];
      faces[5] = [f3[1], f3[2], f3[3]];

      faces[6] = [f4[0], f4[1], f4[3]];
      faces[7] = [f4[1], f4[2], f4[3]];

      faces[8] = [f5[0], f5[1], f5[3]];
      faces[9] = [f5[1], f5[2], f5[3]];

      faces[10] = [f6[0], f6[1], f6[3]];
      faces[11] = [f6[1], f6[2], f6[3]];

      geo.faceVertexUvs[0] = faces;
    }

    material.side = three.DoubleSide
    mesh = new three.Mesh(geo, material);
    // set mesh scale
    material.overdraw = 1;
    mesh.scale.x = -1;
    // add mesh to scene
    this.scene.add(mesh);
  }

  return this;
};

/**
 * Focuses frame
 *
 * @public
 * @return {Axis}
 */

Axis.prototype.focus = function () {
  this.state.update('isFocused', true);
  return this;
};

/**
 * Unfocuses frame
 *
 * @public
 * @return {Axis}
 */

Axis.prototype.unfocus = function () {
  this.state.update('isFocused', false);
  return this;
};

/**
 * Rotate around an axis with timing and
 * increment value
 *
 * @publc
 * @param {String} coord - x or y
 * @param {Object|Boolean} opts - Options to configure the rotation. If
 * the value is `false` then rotations will stop
 * @param {Number} opts.value - Value to increment rotation.
 * @param {Number} opts.every - Interval in milliseconds when to apply value
 * to the rotation around the coordniate axis.
 * @return {Axis}
 */

Axis.prototype.rotate = function (coord, opts) {
  var intervalRotations = this.state.intervalRotations;
  var rotation = null;
  var self = this;

  if ('string' != typeof coord) {
    throw new TypeError("Expecting coordinate to be a string.");
  }

  rotation = intervalRotations[coord];

  if ('object' == typeof opts && null != opts) {
    if ('number' == typeof opts.value) {
      rotation.value = opts.value;
    } else {
      throw new TypeError("Expecting .value to be a number");
    }

    if ('number' == typeof opts.every) {
      rotation.every = opts.every;
    }

    clearTimeout(rotation.interval);
    rotation.interval = setTimeout(function interval () {
      var isMousedown = self.controls.mouse.state.isMousedown;
      var isTouching = self.controls.touch.state.isTouching;
      var isKeydown = self.controls.keyboard.state.isKeydown;
      clearTimeout(rotation.interval);
      if (0 != rotation.every && 0 != rotation.value) {
        setTimeout(interval, rotation.every);
      }

      if (!(isMousedown || isTouching || isKeydown)) {
        self.orientation[coord] += rotation.value;
      }
    }, rotation.every);
  } else if (false === opts) {
    rotation.value = 0;
    rotation.every = 0;
    clearTimeout(rotation.interval);
    return this;
  }

  return this;
};

/**
 * Calculates and returns a vertical field of view
 * value in degrees.
 *
 * @public
 * @param {Object} [dimensions] - Optional dimensions overrides.
 * @param {Number} [dimensions.height] - Height dimension.
 * @param {Number} [dimensions.width] - Width dimension.
 * @param {Number} [dimensions.ratio] - Aspect ratio (w/h) dimension.
 * @return {Number}
 */

Axis.prototype.getCalculatedFieldOfView = function (dimensions) {
  dimensions = dimensions || this.dimensions();
  getCorrectGeometry(this);

  var geometry = this.geometry();
  var isImage = this.state.isImage;
  var camera = this.camera;
  var aspect = camera ? camera.aspect : 1;
  var height = dimensions.height;
  var far = (camera ? camera.far : 0) - (this.state.radius || 0)
  var fov = 0;

  if ('cylinder' == geometry) {
    return CYLINDER_FOV;
  }

  fov = 2 * Math.atan(height / (2 * far)) * (180 / Math.PI);

  // scale up for potential clipping
  fov *= 1.15;

  return Math.min(Math.abs(fov), MAX_CALC_FOV);
};<|MERGE_RESOLUTION|>--- conflicted
+++ resolved
@@ -148,11 +148,7 @@
 
   if (useWebgl) {
     return new three.WebGLRenderer({
-<<<<<<< HEAD
-      antialias: true
-=======
       antialias: true,
->>>>>>> aed74d9b
     });
   } else {
     return new three.CanvasRenderer();
@@ -297,11 +293,7 @@
     var far = this.camera.far;
     var fov = opts.fov;
     var x = opts && opts.orientation ? opts.orientation.x : 0;
-<<<<<<< HEAD
-    var y = opts && opts.orientation ? opts.orientation.y : 2 * Math.PI/3
-=======
     var y = opts && opts.orientation ? opts.orientation.y : Math.PI/2
->>>>>>> aed74d9b
 
     if ('number' == typeof x && x == x) {
       this.orientation.x = x;
@@ -1027,9 +1019,6 @@
         three.ImageUtils.crossOrigin = 'anonymous';
       }
 
-<<<<<<< HEAD
-      this.texture = three.ImageUtils.loadTexture(src, null, onImageLoaded);
-=======
       var loader = new three.TextureLoader();
       var crossOrigin = (
         this.state.options.crossOrigin ||
@@ -1039,7 +1028,6 @@
 
       loader.setCrossOrigin(crossOrigin);
       this.texture = loader.load(src, onImageLoaded);
->>>>>>> aed74d9b
       this.texture.minFilter = three.LinearFilter;
       this.texture.magFilter = three.LinearFilter;
       this.texture.generateMipmaps = false;
@@ -1195,7 +1183,7 @@
 
   if (false == this.state.isImage) {
     if (video.readyState === video.HAVE_ENOUGH_DATA) {
-      if (now - this.state.lastRefresh >= 16) {
+      if (now - this.state.lastRefresh >= 64) {
         this.state.lastRefresh = now;
         if (null != this.texture) {
           this.texture.needsUpdate = true;
