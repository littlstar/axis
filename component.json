--- conflicted
+++ resolved
@@ -18,10 +18,6 @@
     "littlstar/three-canvas-renderer": "*",
     "yields/keycode": "*",
     "timoxley/offset": "*",
-<<<<<<< HEAD
-    "component/event": "*"
-=======
     "component/path": "*"
->>>>>>> adc822df
   }
 }