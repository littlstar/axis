--- conflicted
+++ resolved
@@ -14,11 +14,8 @@
     "component/domify": "*",
     "component/raf": "*",
     "jb55/has-webgl": "*",
-<<<<<<< HEAD
     "littlstar/three-canvas-renderer": "*",
-    "yields/keycode": "*"
-=======
+    "yields/keycode": "*",
     "timoxley/offset": "*"
->>>>>>> 02afe230
   }
 }