--- conflicted
+++ resolved
@@ -116,11 +116,6 @@
         //allowWheel: true,
         muted: true,
         //fov: 65,
-<<<<<<< HEAD
-        //src: 'test.webm'
-        //src: 'http://360.littlstar.com/production/66ac8e41-efaa-44d2-bfcd-c169f7eec1bb/original.jpg',
-        src: '/public/assets/paramotor.mp4'
-=======
         //src: 'test.webm',
         //src: 'http://360.littlstar.com/production/66ac8e41-efaa-44d2-bfcd-c169f7eec1bb/original.jpg',
 
@@ -129,17 +124,12 @@
         //src: 'http://360.littlstar.com/staging/bb88cc00-7cd7-43d5-bd28-c5959934a9e3/web.mp4',
         //src: 'http://360.littlstar.com/staging/81d33ec5-8140-4d74-92bc-6d56f93a52cf/web.mp4',
         //src: '/public/assets/paramotor.mp4'
->>>>>>> aed74d9b
         //src: '/public/assets/hostel-luego.jpg'
         //src: 'public/assets/vsn.mp4',
         //src: 'https://ls-360-media.s3.amazonaws.com/production/b7333d11-5d58-462a-9bc7-e26fa1495569/web.mp4'
         //src: 'http://360.littlstar.com/production/912be07c-f2cd-4b4d-a63c-b370227dbe26/original.mp4'
         //src: 'http://360.littlstar.com/production/66ac8e41-efaa-44d2-bfcd-c169f7eec1bb/lg.jpg'
-<<<<<<< HEAD
-        //src: 'http://360.littlstar.com/production/a0a5746e-87ac-4f20-9724-ecba40429e54/web.mp4'
-=======
         src: 'http://360.littlstar.com/production/a0a5746e-87ac-4f20-9724-ecba40429e54/web.mp4'
->>>>>>> aed74d9b
         //src: 'http://360.littlstar.com/staging/515ef0fd-814e-4567-a266-c9efe64e9d20/original.jpg'
       });
 
