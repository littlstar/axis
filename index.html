<!doctype html>
<html>
  <head>
    <meta http-equiv="content-type" content="text/html; charset=utf-8" />
    <title>Slant Core Video Frame</title>
    <link rel="stylesheet" href="//cdnjs.cloudflare.com/ajax/libs/font-awesome/4.2.0/css/font-awesome.min.css" type="text/css" />
    <link rel="stylesheet" href="dist/slant-frame.css" type="text/css" />
    <script type="text/javascript" charset="utf-8" src="dist/slant-frame.js"></script>
    <style type="text/css" media="all">
      body {
        display: block;
        position: relative;
        margin: 0;
        padding: 0;
        font-size: 14px;
        line-height: 1.7;
        color: #444;
        background-color: #fff;
        font-family: "HelveticaNeue-Light", "Helvetica Neue Light", "Helvetica Neue", Helvetica, Arial, "Lucida Grande", sans-serif;
      }

      #title {
        position: relative;
        display: block;
        margin: 0 auto;
        font-size: 32px;
        font-weight: 100;
        text-align: center;
      }

      #title i {
        margin-right: 10px;
      }

      #heading {
        display: block;
        position: relative;
        padding: 15px;
        border-top: 1px solid #ccc;
        box-shadow: 0px 2px 2px -2px #f4002b;
        font-size: 18px;
        text-align: center;
        background: #cecece;
      }

      #video {
        display: block;
        position: relative;
        width: 100%;
        height: auto;
        margin: 0 auto;
        margin-top: 20px;
        padding: 0;
        border-radius: 3px;
        background: #181818;
      }

      #meta {
        display: block;
        position: relative;
        margin: 0;
        margin-top: 20px;
        padding: 10px;
        font-size: 16px;
      }

      #meta > span:not(:last-child)::after {
        content: ' - ';
        margin: 0 5px;
      }

      #meta i {
        margin-right: 5px;
      }

      #meta a {
        color: #444;
        text-decoration: none;
      }

      #meta a:hover {
        text-decoration: underline;
      }
    </style>
  </head>
  <body>
    <h3 id="title">
      <i class="fa fa-video-camera"></i>Slant Core video frame API
    </h3>
    <span id="heading">Click and drag to navigate the 360 video</span>
    <div id="meta">
      <span id="version"><i class="fa fa-tag"></i>v0.0.1</span>
      <span id="github-source">
        <i class="fa fa-github"></i>
        <a href="https://github.com/littlstar/slant-frame">View Source</a>
      </span>
    </div>
    <div id="video"></div>
    <script type="text/javascript" charset="utf-8">
      var frame = new SlantFrame(document.querySelector('#video'), {
        src: 'test.webm',
        autoplay: true,
        resizable: true,
<<<<<<< HEAD
=======
        inverted: true
>>>>>>> e389018a
      });

      frame.render();
    </script>
  </body>
</html><|MERGE_RESOLUTION|>--- conflicted
+++ resolved
@@ -101,10 +101,7 @@
         src: 'test.webm',
         autoplay: true,
         resizable: true,
-<<<<<<< HEAD
-=======
         inverted: true
->>>>>>> e389018a
       });
 
       frame.render();
